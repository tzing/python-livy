--- conflicted
+++ resolved
@@ -20,12 +20,7 @@
 _log_filter = None
 
 
-<<<<<<< HEAD
-def setup_argparse(parser: "argparse.ArgumentParser"):
-    group = parser.add_argument_group("Logging")
-=======
 def setup_argparse(parser: "argparse.ArgumentParser", for_display: bool):
->>>>>>> 6fb4bd0d
     cfg = livy.cli.config.load()
 
     group = parser.add_argument_group("console")
