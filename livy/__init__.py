--- conflicted
+++ resolved
@@ -2,8 +2,4 @@
 from livy.exception import *
 from livy.logreader import *
 
-<<<<<<< HEAD
-__version__ = "0.8.0"
-=======
-__version__ = "0.10.3"
->>>>>>> 6fb4bd0d
+__version__ = "0.11.0"