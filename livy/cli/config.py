"""Configuration management for python-livy CLI tool."""
import abc
import argparse
import enum
import json
import logging
import pathlib
import typing


USER_CONFIG_PATH = pathlib.Path.home() / ".config" / "python-livy.json"
CONFIG_LOAD_ORDER = [
    pathlib.Path(__file__).resolve().parent.parent / "default-configure.json",
    USER_CONFIG_PATH,
]


logger = logging.getLogger(__name__)


class ConfigSectionBase(abc.ABC):
    """Base class for configures, inspired by python3.7 dataclass."""

    __missing = object()

    def __init__(self, **kwargs) -> None:
        cls = type(self)
        for name, dtype in cls.__annotations__.items():
            # get value, or create one
            value = kwargs.get(name, self.__missing)
            if value is not self.__missing:
                # use user specific value
                ...
            elif isinstance(dtype, type) and issubclass(dtype, ConfigSectionBase):
                # auto initalized subsection class
                value = dtype()
            else:
                # get default value from class
                value = cls.__dict__.get(name, self.__missing)

            # set value if exists
            if value is self.__missing:
                continue
            self.__dict__[name] = value

    def __repr__(self) -> str:
        cls_name = type(self).__name__
        attr_values = []
        for k, v in self.__dict__.items():
            attr_values.append(f"{k}={v}")
        return f"{cls_name}({', '.join( attr_values)})"

    def merge(self, other: "ConfigSectionBase"):
        assert isinstance(other, type(self))
        for k in self.__dict__:
            v = other.__dict__.get(k, self.__missing)
            if v is self.__missing:
                continue
            self.__dict__[k] = v

    @classmethod
    def from_dict(cls, d: dict) -> "ConfigSectionBase":
        ins = cls()
        for name, dtype in cls.__annotations__.items():
            value = d.get(name, cls.__missing)
            if value is cls.__missing:
                continue
            if issubclass(dtype, ConfigSectionBase):
                if isinstance(value, dict):
                    value = dtype.from_dict(value)
                else:
                    logger.warning(
                        "Config parsing error. Expect dict for %s, got %s.",
                        name,
                        type(value).__name__,
                    )
                    continue
            # TODO validate
            ins.__dict__[name] = value
        return ins

    def to_dict(self):
        return {
            k: (v if not isinstance(v, ConfigSectionBase) else v.to_dict())
            for k, v in self.__dict__.items()
        }


class Configuration(ConfigSectionBase):
    """Collection to all configurations"""

    class RootSection(ConfigSectionBase):
        """Basic settings that might be applied to all actions"""

        api_url: str = None
        """Base-URL for Livy API server"""

    class LocalLoggingSection(ConfigSectionBase):
        """Logging behavior on local"""

        class LogLevel(enum.IntEnum):
            DEBUG = logging.DEBUG
            INFO = logging.INFO
            WARNING = logging.WARNING
            ERROR = logging.ERROR

        format: str = (
            "%(levelcolor)s%(asctime)s [%(levelname)s] %(name)s:%(reset)s %(message)s"
        )
        """Log message format."""

        date_format: str = "%Y-%m-%d %H:%M:%S %z"
        """Date format in log message"""

        output_file: bool = False
        """Output logs into file by default"""

        logfile_level: LogLevel = logging.DEBUG
        """Default log level on output to log file"""

        with_progressbar: bool = True
        """Convert TaskSetManager's logs into progress bar"""

    class ReadLogSection(ConfigSectionBase):
        """For read-log tool"""

        keep_watch: bool = True
        """Keep watching for batch activity until it is finished."""

<<<<<<< HEAD
@dataclasses.dataclass
class _SubmitSection:
    pre_submit: typing.List[str] = None
    """Pre-submit processor list"""

    driver_memory: str = None
    """Amount of memory to use for the driver process."""

    driver_cores: int = None
    """Number of cores to use for the driver process"""

    executor_memory: str = None
    """Amount of memory to use per executor process"""

    executor_cores: int = None
    """Number of cores to use for each executor"""

    num_executors: int = None
    """Number of executors to launch for this batch"""

    spark_conf: typing.List[typing.Tuple[str, str]] = None
    """Spark configuration properties"""

    watch_log: bool = True
    """Watching for logs after the task is submitted"""


@dataclasses.dataclass
class _Settings:
    root: _RootSection = dataclasses.field(default_factory=_RootSection)
    logs: _LocalLogSection = dataclasses.field(default_factory=_LocalLogSection)
    read_log: _ReadLogSection = dataclasses.field(default_factory=_ReadLogSection)
    submit: _SubmitSection = dataclasses.field(default_factory=_SubmitSection)
=======
    root: RootSection
    logs: LocalLoggingSection
    read_log: ReadLogSection
>>>>>>> 7b55e304


_configuration = None


def load() -> Configuration:
    """Load config"""
    # cache
    global _configuration
    if _configuration:
        return _configuration

    _configuration = Configuration()

    # read configs
    for path in CONFIG_LOAD_ORDER:
        # read file
        try:
            with open(path, "rb") as fp:
                data = json.load(fp)
        except (FileNotFoundError, json.JSONDecodeError):
            continue

        # apply default values
        v = Configuration.from_dict(data)
        _configuration.merge(v)

    return _configuration


def main(argv=None):
    """CLI entrypoint"""
    # parse args
    parser = argparse.ArgumentParser(
        prog="livy-config",
        description=f"{__doc__} All configured would be saved and loaded from {USER_CONFIG_PATH}.",
    )
    action = parser.add_subparsers(title="action", dest="action")

    p = action.add_parser("list", help="List configurations")
    p.add_argument("section", nargs="?", help="Only show specific section")

    p = action.add_parser("get", help="Get config value")
    p.add_argument("name", help="Config name to be retrieved.")

    p = action.add_parser("set", help="Set config value")
    p.add_argument("name", help="Name of config to be updated.")
    p.add_argument("value", help="Value to be set.")

    args = parser.parse_args(argv)

    # run
    if args.action == "get":
        return cli_get_configure(args.name)

    elif args.action == "set":
        return cli_set_configure(args.name, args.value)

    elif args.action == "list":
        return cli_list_configure(args.section)

    else:
        print("Action is required: list/get/set")
        return 1


def cli_get_configure(name: str):
    """Get config, print on console"""
    if not check_conf_name_format(name):
        return 1

    section, key = name.lower().split(".", 1)

    cfg_root = load()
    cfg_group = getattr(cfg_root, section)
    value = getattr(cfg_group, key)

    print(f"{section}.{key} = {value}")

    return 0


def cli_set_configure(name: str, raw_input: str):
    """Set config"""
    if not check_conf_name_format(name):
        return 1

    # get section
    section, key = name.lower().split(".", 1)
    cfg_root = load()
    cfg_group = getattr(cfg_root, section)
    value_orig = getattr(cfg_group, key)
    dtype = cfg_group.__annotations__[key]

    # convert value
    try:
<<<<<<< HEAD
        if dtype is str:
            ...
        elif dtype is bool:
            value_given = cbool(value_given)
        elif dtype is int:
            value_given = int(value_given)
        elif dtype is T_LOGLEVEL:
            assert value_given in ("DEBUG", "INFO", "WARNING", "ERROR")
        else:  # pragma: no cover
            logger.warning("Unregistered data type %s", dtype)
            return 1
    except:
        logger.error("Failed to parse given input %s into %s type", value_given, dtype)
=======
        value_new = convert_user_input(raw_input, dtype)
    except Exception as e:
        logger.error(
            "Failed to parse input `%s`. Extra message: %s",
            raw_input,
            e.args[0] if e.args else "none",
        )
>>>>>>> 7b55e304
        return 1

    is_changed = value_new != value_orig

    # set value
    setattr(cfg_group, key, value_new)

    # show value
    print(f"{section}.{key} = {value_new}", end=" ")
    print("(updated)" if is_changed else "(not changed)")

    # write config file
    if is_changed:
        try:
            with open(USER_CONFIG_PATH, "w") as fp:
                json.dump(cfg_root.to_dict(), fp, indent=2)
        except Exception:
            logger.exception("Failed to write configure file")
            return 1

    return 0


def cli_list_configure(name: str):
    print("Current configuration keys:")

    if name:
        if not check_section_exist(name):
            return False

    for sec_name, sec_cls in Configuration.__annotations__.items():
        if name and name != sec_name:
            continue

        # section name and description
        doc: str = sec_cls.__doc__
        if doc:  # un-capitalize
            doc = doc[0].lower() + doc[1:]
        print(f"\n$ Section {sec_name}, {doc}:")

        # members
        # python can't attach __doc__ to variable, so the docsting could only
        # be read in sphinx
        for attr_name in sec_cls.__annotations__:
            print(f"  - {sec_name}.{attr_name}")

    return 0


def check_conf_name_format(name: str) -> bool:
    """Check if key format is right"""
    if not name.strip():
        logger.error("Empty name is given")
        return False

    # no separator
    cnt_dots = name.count(".")
    if cnt_dots != 1:
        logger.error("Config name is always in `section.key` format")
        if cnt_dots == 0:
            check_section_exist(name)
        return False

    # get and check keys
    section, key = name.split(".", 1)

    if not check_section_exist(section):
        return False

    if not check_key_exist(section, key):
        return False

    return True


def check_section_exist(name: str) -> bool:
    """Check if section name exists"""
    if name.lower() in Configuration.__annotations__:
        return True
    logger.error("Given section name is invalid: %s", name)
    logger.error(
        "Acceptable section names: %s", ", ".join(Configuration.__annotations__)
    )
    return False


def check_key_exist(section: str, key: str) -> bool:
    """Check if key exists. It assumes section name is verified"""
    section_class = Configuration.__annotations__[section.lower()]
    if key.lower() in section_class.__annotations__:
        return True
    logger.error("Key `%s` does not exist in section %s", key, section)
    logger.error("Acceptable key names: %s", ", ".join(section_class.__annotations__))
    return False


def convert_user_input(s: str, dtype: type):
    """Convert user input str (from CLI) to related data type"""
    assert isinstance(s, str)
    if dtype is str:
        return s
    elif dtype is int:
        return int(s)
    elif dtype is bool:
        return convert_bool(s)
    elif isinstance(dtype, type) and issubclass(dtype, enum.Enum):
        return convert_enum(s, dtype)
    elif getattr(dtype, "__origin__", None) in (list, typing.List):
        # t = typing.List[str]
        # t.__origin__ = list        => Python >= 3.7
        #              = typing.List => Python 3.6
        return [convert_user_input(v, dtype.__args__[0]) for v in s.split(",")]

    assert False, f"data of type {dtype} is currently unsupported"


def convert_bool(s: str) -> bool:
    if isinstance(s, bool):
        return s
    s = str(s).lower()
    if s in ("1", "t", "true", "y", "yes"):
        return True
    elif s in ("0", "f", "false", "n", "no"):
        return False
    else:
        assert False, "should be [t]rue or [f]alse"


def convert_enum(s: str, enum_: enum.Enum) -> int:
    for e in enum_:
        if s == e.name:
            return e.value
    assert False, "unknown input %s. expected value= %s" % (
        s,
        " / ".join(e.name for e in enum_),
    )


if __name__ == "__main__":
    exit(main())<|MERGE_RESOLUTION|>--- conflicted
+++ resolved
@@ -127,45 +127,37 @@
         keep_watch: bool = True
         """Keep watching for batch activity until it is finished."""
 
-<<<<<<< HEAD
-@dataclasses.dataclass
-class _SubmitSection:
-    pre_submit: typing.List[str] = None
-    """Pre-submit processor list"""
-
-    driver_memory: str = None
-    """Amount of memory to use for the driver process."""
-
-    driver_cores: int = None
-    """Number of cores to use for the driver process"""
-
-    executor_memory: str = None
-    """Amount of memory to use per executor process"""
-
-    executor_cores: int = None
-    """Number of cores to use for each executor"""
-
-    num_executors: int = None
-    """Number of executors to launch for this batch"""
-
-    spark_conf: typing.List[typing.Tuple[str, str]] = None
-    """Spark configuration properties"""
-
-    watch_log: bool = True
-    """Watching for logs after the task is submitted"""
-
-
-@dataclasses.dataclass
-class _Settings:
-    root: _RootSection = dataclasses.field(default_factory=_RootSection)
-    logs: _LocalLogSection = dataclasses.field(default_factory=_LocalLogSection)
-    read_log: _ReadLogSection = dataclasses.field(default_factory=_ReadLogSection)
-    submit: _SubmitSection = dataclasses.field(default_factory=_SubmitSection)
-=======
+    class SubmitSection(ConfigSectionBase):
+        """For task submission tool"""
+
+        pre_submit: typing.List[str] = None
+        """Pre-submit processor list"""
+
+        driver_memory: str = None
+        """Amount of memory to use for the driver process."""
+
+        driver_cores: int = None
+        """Number of cores to use for the driver process"""
+
+        executor_memory: str = None
+        """Amount of memory to use per executor process"""
+
+        executor_cores: int = None
+        """Number of cores to use for each executor"""
+
+        num_executors: int = None
+        """Number of executors to launch for this batch"""
+
+        spark_conf: typing.List[typing.Tuple[str, str]] = None
+        """Spark configuration properties"""
+
+        watch_log: bool = True
+        """Watching for logs after the task is submitted"""
+
     root: RootSection
     logs: LocalLoggingSection
     read_log: ReadLogSection
->>>>>>> 7b55e304
+    submit: SubmitSection
 
 
 _configuration = None
@@ -262,21 +254,6 @@
 
     # convert value
     try:
-<<<<<<< HEAD
-        if dtype is str:
-            ...
-        elif dtype is bool:
-            value_given = cbool(value_given)
-        elif dtype is int:
-            value_given = int(value_given)
-        elif dtype is T_LOGLEVEL:
-            assert value_given in ("DEBUG", "INFO", "WARNING", "ERROR")
-        else:  # pragma: no cover
-            logger.warning("Unregistered data type %s", dtype)
-            return 1
-    except:
-        logger.error("Failed to parse given input %s into %s type", value_given, dtype)
-=======
         value_new = convert_user_input(raw_input, dtype)
     except Exception as e:
         logger.error(
@@ -284,7 +261,6 @@
             raw_input,
             e.args[0] if e.args else "none",
         )
->>>>>>> 7b55e304
         return 1
 
     is_changed = value_new != value_orig
